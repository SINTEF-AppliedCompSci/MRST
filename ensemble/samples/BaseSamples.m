--- conflicted
+++ resolved
@@ -16,21 +16,7 @@
     %   `RockSamples`, `WellSamples`, `DeckSamples`, `MRSTExample`, `BaseQoI`
     
     properties
-<<<<<<< HEAD
-        num = inf   % inf means that we can sample new ensemble members on the fly
-        data        % precomputed sample data. Supported formats:
-                    %      * Cell array of data samples
-                    %      * Instance of ResultHandler class with
-                    %        information about storage location and names. See
-                    %        ResultHandler class and <EXAMPLE> for details
-        generatorFn % Function for generating a stochastic sample
-       
-        %% Properties related to history matching
-        transformSampleVectors = true % Boolean. Indicates whether the sample vectors
-                                      % should be transformed to make them more
-                                      % suitable for history matching
-        
-=======
+
         num = inf        % inf means that we can sample new ensemble
                          % members on the fly
         data             % precomputed sample data. Supported formats:
@@ -42,7 +28,12 @@
         generatorFn      % Function for generating a stochastic sample
         processProblemFn % Function handle to for processing problem after
                          % sample has been set. Default: empty
->>>>>>> 948c8b87
+
+        %% Properties related to history matching
+        transformSampleVectors = true % Boolean. Indicates whether the sample vectors
+                                      % should be transformed to make them more
+                                      % suitable for history matching
+        
     end
     
     methods
@@ -109,7 +100,6 @@
             end
         end
         
-        
         %-----------------------------------------------------------------%
         function sampleData = getSample(samples, seed, problem)
             % Get a single sample realization based on the seed.
@@ -167,23 +157,6 @@
             error('Template class not meant for direct use!');
         end
         
-<<<<<<< HEAD
-        %-----------------------------------------------------------------%
-        function problem = getSampleProblem(samples, baseProblem, seed)
-            % Based on the baseProblem, create a problem with sample
-            % given by the seed
-            sampleData = samples.getSample(seed, baseProblem);
-            problem    = samples.setSample(sampleData, baseProblem);
-            % Set output directory for the sample
-            problem.OutputHandlers.wellSols.dataFolder = num2str(seed);
-            problem.OutputHandlers.states.dataFolder   = num2str(seed);
-            problem.OutputHandlers.reports.dataFolder  = num2str(seed);
-            % Check if data directory exists, and make it if it does'nt
-            dataDir = problem.OutputHandlers.states.getDataPath();
-            if ~exist(dataDir, 'dir')
-                mkdir(dataDir);
-            end
-        end
 
         %-----------------------------------------------------------------%
         % Functions related to history matching
@@ -205,9 +178,6 @@
             error('Template class not meant for direct use!');
         end
            
-=======
-
->>>>>>> 948c8b87
     end
 end
     
