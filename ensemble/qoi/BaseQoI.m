classdef BaseQoI
    % Template class for extracting a quantity of interest from a simulated
    % problem.
    %
    % NOTE:
    %   Not intended for direct use.
    %
    % DESCRIPTION:
    %   This class (and its super classes) is used within a MRSTEnsemble
    %   to extract, store, and work with quantities of interest. 
    %   This base class defines the main API for interacting with QoI's.
    %
    % SEE ALSO:
    %   `WellQoI`, `ReservoirStateQoI`, `MRSTExample`, `BaseSamples`
    
    properties
        ResultHandler % Handler for writing/reading QoIs to/from file
        
        %% Properties related to history matching
        observationResultHandler   % Full path to a file that holds observations.
                          % This file must be on a format that matches the
                          % given QoI class
        observationCov    % Observation error covariance matrix, several  
                          % forms might be valid depending on the relevant
                          % QoI implementation. This can be either
                          % - scalar: uncorrelated observation with the
                          % same variance
                          % - vector: Uncorrelated observations, but
                          % different values for different parts of the QoI
                          % - matrix: The full error covariance matrix
        
    end
    
    methods
        
        %-----------------------------------------------------------------%
        function qoi = BaseQoI()
            % Constructor is intentionally empty
        end
        
        %-----------------------------------------------------------------%
        function qoi = validateQoI(qoi, problem, varargin)
            % Validate the quantity of interest. BaseQoI sets up an
            % appropriate ResultHandler, so that all subclass
            % implementations of this function should start with
            % qoi = validateQoI@BaseQoI(qoi, problem);
            %
            % SYNOPSIS:
            %   qoi = qoi.validateQoI(problem)
            %
            % PARAMETERS:
            %   problem - An mrst problem of the same nature as what this
            %             QoI class will be used for.
            opt = struct('qoiNo', []);
            opt = merge_options(opt, varargin{:});
            if isempty(qoi.ResultHandler)
                prefix = ['qoi', num2str(opt.qoiNo), '_'];
                % Set up ResultHandler. By default, data is stored in the
                % the dataDirectory of the problem output handler
                dataDir = problem.OutputHandlers.states.dataDirectory;
                qoi.ResultHandler = ResultHandler('dataDirectory', dataDir, ...
                                                  'dataFolder'   , ''     , ...
                                                  'dataPrefix'   ,  prefix); %#ok
            end
            % Check that output is stored with the correct name
<<<<<<< HEAD
            assert(strcmp(qoi.ResultHandler.dataPrefix, 'qoi'), ...
                   'ResultHandler data prefix must be ''qoi''.');
               
            % Validation related to history matching
            if ~isempty(qoi.observationResultHandler)
                assert(~isempty(qoi.observationCov), ...
                    'Observation error covariance matrix must be provided along with observationResultHandler');
            
            end
=======
            assert(strcmp(qoi.ResultHandler.dataPrefix(1:3), 'qoi'), ...
                   'ResultHandler data prefix must begin with ''qoi''.');
>>>>>>> 948c8b87
        end
        

        
        %-----------------------------------------------------------------%
        function u = getQoI(qoi, problem)
            % Get quantity of interest (QoI) for a given problem. The 
            % structure of the relevant QoI is given by the implementation
            % of qoi.computeQoI(problem).
            %
            % SYNOPSIS:
            %   u = qoi.getQoI(problem)
            %
            % PARAMETERS:
            %   problem - The specific problem for which we will extract
            %             relevant quantity of interest. 
            %
            % RETURNS:
            %   u - quantity of interest for the given problem
            %
            % See also:
            %    `qoi.computeQoI(problem)`
            seed = str2double(problem.OutputHandlers.states.dataFolder);
            if qoi.isComputed(seed)
                % QoI already computed - read from file
                u = qoi.ResultHandler{seed};
            else
                % Compute QoI and store to file
                u  = qoi.computeQoI(problem);

                % TODO: Check that problem has been simulated successfully, and
                % issue a warning if it is not
                
                us = u; % Handle special case when u is a cell array
                if iscell(us), us = {us}; end 
                qoi.ResultHandler{seed} = us;
            end 
        end
        
        %-----------------------------------------------------------------%
        function ok = isComputed(qoi, seed)
            % Check if qoi for a given seed it computed
            %
            % SYNOPSIS:
            %   ok = qoi.isComputed(seed)
            ids = qoi.ResultHandler.getValidIds();
            ok  = any(ids == seed);
        end
        
        %-----------------------------------------------------------------%
        function u = computeQoI(qoi, problem) %#ok
            % Compute quantity of interest for a given problem
            %
            % SYNOPSIS:
            %   u = qoi.computeQoI(problem)
            error('Template class not meant for direct use!');
        end
        
        %-----------------------------------------------------------------%
        function n = norm(qoi, u) %#ok
            % Compute norm n of the quantity of interest u.
            % 
            % SYNOPSIS
            %   n = qoi.norm(u)
            %
            n = abs(u);
        end
        
        %-----------------------------------------------------------------%
        function [u_mean, u] = computeMean(qoi, range)
            % Computes the mean according to the ensemble given by the
            % range of ensemble member IDs (if any).
            %
            % SYNOPSIS:
            %   u_mean = qoi.computeMean(range)
            %   [u_mean, u] = qoi.computeMean(range)
            %
            % OPTINAL PARAMETERS:
            %   range - A range of ensemble IDs enabling the possibility to
            %           compute the mean only for a part of the ensemble.
            %           If not provided, all available QoI's will be used
            %           to compute the mean.
            %
            % RETURNS:
            %   u_mean - Mean values of the quantity of interest
            %   u      - Cell array of the QoIs for the individual ensemble
            %            members.

            
            % Check if we have computed any QoIs so far
            assert(~isempty(qoi.ResultHandler), 'No QoIs computed yet!')
            ids = qoi.ResultHandler.getValidIds();
            if nargin < 2 || any(isinf(range))
                % No range give, compute mean for all QoIs
                range = ids;
            else
                % Range given, check for computed QoIs
                keep = ismember(range, ids);
                if ~all(keep)
                    warning(['Only a subset of the QoIs in range have '         , ...
                             'been computed (%d %%). Computing mean for subset'], ...
                             nnz(keep)/numel(range)*100                        )
                end
                range = range(keep);
            end
            % Compute mean of all QoIs in range
            u_mean = qoi.ResultHandler{range(1)};
            % Return all QoIs if requested
            if nargout > 1
                u    = cell(numel(range),1);
                u{1} = u_mean;
            end
            for i = 2:numel(range)
                u_tmp = qoi.ResultHandler{range(i)};
                
                if iscell(u_mean{1})
                    for j = 1:numel(u_mean)
                        for k = 1:numel(u_mean{j})
                            u_mean{j}{k} = computeMean(u_mean{j}{k}, u_tmp{j}{k}, i-1, 1);
                        end
                    end
                else
                    for j = 1:numel(u_mean)
                        u_mean{j} = computeMean(u_mean{j}, u_tmp{j}, i-1, 1);
                    end
                end
                
                if nargout > 1
                    u{i} = u_tmp;
                end
            end
        end
        
        
        %-----------------------------------------------------------------%
        function h = plotEnsembleQoI(qoi, ensemble, h, varargin)
            % Create a meaningful plot of the ensemble based on the
            % relevant QoI
            %
            % SYNOPSIS:
            %   h = qoi.plotEnsembleQoI(ensemble, h);
            %
            % OPTIONAL PARAMETERS:
            %   ensemble - ensemble of which this QoI object of.
            %   h        - Figure handle
            %   'range'  - Subset of ensemble member IDs, if only parts of
            %              the ensemble is to be plotted.
            %   Extra parameters might depending on the actual QoI and
            %   others acceptable for `plot`.
            
            opt = struct('range'     , inf         , ...
                         'subplots'  , false       , ...
                         'subplotDir', 'horizontal');
            [opt, extra] = merge_options(opt, varargin{:});
            [u_mean, u]  = qoi.computeMean(opt.range);
            numQoIs      = numel(u_mean);
            numSubQoIs   = 1;
                        
            plotQoI = @(u, i, k, varargin) qoi.plotQoI(ensemble, u{i}, ...
                'cellNo', i, varargin{:});
            
            if iscell(u_mean{1})
                numSubQoIs = numel(u_mean{1});
                plotQoI = @(u, i, k, varargin) qoi.plotQoI(ensemble, u{i}{k}, ...
                    'cellNo', i, 'subCellNo', k, varargin{:});
            end
            
            numSamples = numel(u);
            if nargin < 2, ensemble = []; end
            if nargin < 3 || isempty(h)
                if opt.subplots
                    h = nan(numSubQoIs,1);
                    switch opt.subplotDir
                        case 'vertical'
                            nr = numQoIs; nc = 1;
                        case 'horizontal'
                            nr = 1; nc = numQoIs;
                    end
                else
                    h = nan(numQoIs*numSubQoIs,1);
                end
            end
            for i = 1:numQoIs
                for k = 1:numSubQoIs
                    if opt.subplots
                        figureId = k;
                    else
                        figureId = (i-1)*numSubQoIs + k;
                    end
                    if isnan(h(figureId))
                        h(figureId) = qoi.figure(ensemble);
                    else
                        set(0, 'CurrentFigure', h(figureId));
                        if ~opt.subplots, clf(h(figureId)); end
                    end
                    if opt.subplots
                        subplot(nr, nc, i);
                    end
                    hold on
                    for j = 1:numSamples
                        plotQoI(u{j}, i, k, 'isMean', false, extra{:});
                    end
                    plotQoI(u_mean, i, k, extra{:});
                    hold off
                end
            end
        end
        
        %-----------------------------------------------------------------%
        function plotQoI(qoi, ensemble, u, varargin)
            % Plot a single QoI u in current figure. This function is meant
            % to be implemented on a per-class-basis to generate suitable
            % plots for the QoI in question.
            warning('BaseQoI:notImplemented', ['Method plotQoI is not '    , ...
                    'implemented for this QoI - using simple 1d plotting. ', ...
                    'This warning message will be turned off for '         , ...
                    'subsequent calls.']                                   );
            warning('off', 'BaseQoI:notImplemented');
            % Optional input arguments. Can be used to pass arguments
            % directly to e.g., plot or plotCellData
            opt = struct('isMean', true);
            [opt, extra] = merge_options(opt, varargin{:});
            color = [1,1,1]*0.8*(1-opt.isMean); % Plot mean in distinct color
            plot(u, 'lineWidth', 2, 'color', color, extra{:});
        end
        
        %-----------------------------------------------------------------%
        function h = figure(qoi, ensemble, varargin) %#ok
            % Create figure for plotting QoI
            if nargin < 2 || isempty(ensemble)
                h = figure(varargin{:});
            else
                h = ensemble.setup.figure();
            end
        end
        
        %-----------------------------------------------------------------%
        function h = plotQoIHistogram(qoi, edges, varargin)
            % Plots the distribution of the QoI of the ensemble in the form
            % of a histogram. If the QoI is nonscalar, norm(QoI) is used.
            %
            % SYNOPSIS:
            %   h = plotQoIHistogram(egdes, ...)
            %
            if nargin < 2, edges = 10; end
            opt = struct('range'      , inf  , ...
                         'log10'      , false, ...
                         'includeMean', false, ...
                         'includeRMSE', false);
            [opt, extra] = merge_options(opt, varargin{:});
            % Get QoIs and mean
            [u_mean, u] = qoi.computeMean(opt.range);
            numQoIs     = numel(u_mean);
            % Compute norm
            n_mean = qoi.norm(u_mean);
            n      = cell2mat(cellfun(@(u) qoi.norm(u), u, 'UniformOutput', false));
            if opt.log10
                % Logarithmic transformation
                n_mean = log10(abs(n_mean));
                n      = log10(abs(n));
            end
            for i = 1:numQoIs
                % Plot each QoI in separate figure
                h = histogram(n(:,i), edges, extra{:});
                if opt.includeMean
                    % Plot mean as vertical, dashed line
                    hold on
                    plot([n_mean(i), n_mean(i)], h.Parent.YLim, '--k', 'lineWidth', 1);
                    hold off
                end
                if opt.includeRMSE
                    error('Not implemented yet')
                end
            end
        end
        
        %-----------------------------------------------------------------%
        % Functions related to history matching
        %-----------------------------------------------------------------%
        function [obs, scaling] = getObservationAndScaling(qoi, varargin)
            % Returns the observation and values that shows how these
            % observations should be scaled for best results in history
            % matching. Optional parameters are:
            %  - 'vectorize': If true, the outputs will be one dimensional 
            %         vectors, or they will be structured as the given QoI.

            error('Template class not meant for direct use!');
        end
            
            
        function u = getObservationVector(qoi)
            % Returns the observation as a single vector. Typically for use
            % in history matching
            error('Template class not meant for direct use!');
        end
        
        %-----------------------------------------------------------------%
        function u = getQoIVector(qoi, problem)
            % Returns the qoi as a single vector for use in history
            % matching. In that setting, the QoI represents the simulated
            % equivalent to the observation.
            error('Template class not meant for direct use!');
        end
            
        %-----------------------------------------------------------------%
        function R = getObservationErrorCov(qoi)
            % Returns the full observation error covariance matrix
            error('Template class not meant for direct use!');
        end
            
        
    end
end
    
%{
#COPYRIGHT#
%}<|MERGE_RESOLUTION|>--- conflicted
+++ resolved
@@ -63,20 +63,14 @@
                                                   'dataPrefix'   ,  prefix); %#ok
             end
             % Check that output is stored with the correct name
-<<<<<<< HEAD
-            assert(strcmp(qoi.ResultHandler.dataPrefix, 'qoi'), ...
-                   'ResultHandler data prefix must be ''qoi''.');
-               
+            assert(strcmp(qoi.ResultHandler.dataPrefix(1:3), 'qoi'), ...
+                   'ResultHandler data prefix must begin with ''qoi''.');               
             % Validation related to history matching
             if ~isempty(qoi.observationResultHandler)
                 assert(~isempty(qoi.observationCov), ...
                     'Observation error covariance matrix must be provided along with observationResultHandler');
             
             end
-=======
-            assert(strcmp(qoi.ResultHandler.dataPrefix(1:3), 'qoi'), ...
-                   'ResultHandler data prefix must begin with ''qoi''.');
->>>>>>> 948c8b87
         end
         
 
