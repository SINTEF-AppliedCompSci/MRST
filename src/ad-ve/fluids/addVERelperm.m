--- conflicted
+++ resolved
@@ -80,12 +80,8 @@
         kr=so_free+(1-opt.res_gas)*sg_res;
         % this to avoid errors in ADI derivative
         %kr(~ineb)=so(~ineb)
-<<<<<<< HEAD
         if any(ineb) % test necessary since otherwise we risk subtracting an
                      % array of size 0 from a scalar, which will crash
-=======
-        if any(ineb)
->>>>>>> e7507643
             kr(ineb)=(1-sg(ineb)/(1-opt.res_oil));
         end
         kr(kr<0)=0.0*kr(kr<0);
