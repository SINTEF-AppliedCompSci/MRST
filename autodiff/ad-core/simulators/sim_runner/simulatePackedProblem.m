--- conflicted
+++ resolved
@@ -114,25 +114,14 @@
             if(mrstDebug()<10)
                 try
                     mrstModule('add', problem.Modules{:});
-<<<<<<< HEAD
-                    simulateScheduleAD(state0, model, schedule, 'nonlinearsolver', nls,...
-                                       'restartStep'         , restartStep    , ...
-                                       'OutputHandler'       , state_handler  , ...
-                                       'GlobVarOutputHandler', wellSol_handler, ...
-                                       'ReportHandler'       , report_handler , ...
-                                       'outputOffset'        , restartOffset  , ...
-                                       problem.SimulatorSetup.ExtraArguments{:}, ...
-                                       'OutputMinisteps', doMinisteps);
-=======
                     simulateScheduleAD(state0, model, schedule, 'nonlinearsolver', nls, ...
-                                       'restartStep'          , restartStep           , ...
-                                       'OutputHandler'        , state_handler         , ...
-                                       'GlobVarsOutputHandler', globvars_handler      , ...
-                                       'ReportHandler'        , report_handler        , ...
-                                       'outputOffset'         , restartOffset         , ...
+                                       'restartStep'         , restartStep            , ...
+                                       'OutputHandler'       , state_handler          , ...
+                                       'GlobVarOutputHandler', globvars_handler       , ...
+                                       'ReportHandler'       , report_handler         , ...
+                                       'outputOffset'        , restartOffset          , ...
                                        'OutputMinisteps'      , doMinisteps           , ...
                                        problem.SimulatorSetup.ExtraArguments{:});
->>>>>>> f5feac6c
                 catch ex
                     mrstModule('reset', mods{:});
                     msg = ex.message;
@@ -144,25 +133,14 @@
                 end
             else
                 mrstModule('add', problem.Modules{:});
-<<<<<<< HEAD
                 simulateScheduleAD(state0, model, schedule, 'nonlinearsolver', nls,...
                                    'restartStep', restartStep,...
                                    'OutputHandler', state_handler, ...
-                                   'WellOutputHandler', wellSol_handler, ...
+                                   'GlobVarOutputHandler', globvars_handler      , ...
                                    'ReportHandler', report_handler, ...
                                    'outputOffset', restartOffset, ...
-                                   problem.SimulatorSetup.ExtraArguments{:}, ...
-                                   'OutputMinisteps', doMinisteps);
-=======
-                simulateScheduleAD(state0, model, schedule, 'nonlinearsolver', nls, ...
-                                   'restartStep'          , restartStep           , ...
-                                   'OutputHandler'        , state_handler         , ...
-                                   'GlobVarsOutputHandler', globvars_handler      , ...
-                                   'ReportHandler'        , report_handler        , ...
-                                   'outputOffset'         , restartOffset         , ...
                                    'OutputMinisteps'      , doMinisteps           , ...
                                    problem.SimulatorSetup.ExtraArguments{:});
->>>>>>> f5feac6c
             end
             
             if ok
