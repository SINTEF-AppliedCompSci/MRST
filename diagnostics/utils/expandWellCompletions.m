function [xc,Wc]=expandWellCompletions(state, W, expansion)
%Pseudo-wells for computation of flow diagnostics for completions
%
% SYNOPSIS:
%   [xn, Wn] = expandWellCompletions(x, W, c)
%
% DESCRIPTION:
%   The routines in the flow diagnostic module compute time-of-flight,
%   tracer partition, and well-pair information associated with the whole
%   completion set of each individual well. To compute flow diagnostics for
%   subsets of the well completion, the corresponding well must be replaced
%   by a set of pseudo wells, one for each desired completion interval.
%
% REQUIRED PARAMETERS:
%   x - Reservoir and well solution structure either properly
%       initialized from functions 'initResSol' and 'initWellSol',
%       respectively, or the results from a call to function
%       'solveIncompFlow'.  Must contain valid cell interface fluxes,
%       'state.flux'.
%
%   W - Well structure as defined by function 'addWell'.
%
%   expansion - Either of two alternatives:
%       
%     a)
%       nx2 vector that specifies how to expand individual wells into a
%       set of pseudo wells. That is, the completions of well number
%       c(i,1) are assigned to c(i,2) bins using a load-balanced
<<<<<<< HEAD
%       linear distribution and then the well is replaced with c(i,1)
%       pseudo wells, one for each bin of completions.
%
%     b) 
%       Cell array of length n. Entry number i in this cell array should be
%       the same length as W(i).cells and contain the bins that will be
%       used to expand the well.
=======
%       linear distribution and then the well is replaced with c(i,2)
%       pseudo wells, one for each bin of completions.
>>>>>>> 5936f7f1
%
% RETURNS:
%   Wn  - Well structure containing the pseudo wells
%
%   xn  - Reservoir and solution structure corresponding
%
% SEE ALSO:
%   computeTOFandTracer, computeWellPairs

%{
Copyright 2009-2014 SINTEF ICT, Applied Mathematics.

This file is part of The MATLAB Reservoir Simulation Toolbox (MRST).

MRST is free software: you can redistribute it and/or modify
it under the terms of the GNU General Public License as published by
the Free Software Foundation, either version 3 of the License, or
(at your option) any later version.

MRST is distributed in the hope that it will be useful,
but WITHOUT ANY WARRANTY; without even the implied warranty of
MERCHANTABILITY or FITNESS FOR A PARTICULAR PURPOSE.  See the
GNU General Public License for more details.

You should have received a copy of the GNU General Public License
along with MRST.  If not, see <http://www.gnu.org/licenses/>.
%}

nw = numel(W);
if iscell(expansion)
    % Bins were provided to us, we simply count and use them.
    split = cellfun(@(x) numel(unique(x)), expansion);
    bins = expansion;
else
    % split the completions into B bins
    split = ones(1,nw);
    split(expansion(:,1)) = expansion(:,2);
    
    bins = cell(nw, 1);
    for i = 1:nw
       M = numel(W(i).cells);
       b = 0:M-1;
       B = split(i);
       L = floor(M ./ B);
       R = mod(M, B);
       bins{i} = max(floor(b ./(L+1)), floor((b - R)./L))+1;
    end
end
state = validateStateForDiagnostics(state);

ind = rldecode(1:nw, split, 2);
xc = state;
xc.wellSol = state.wellSol(ind);
Wc = W(ind);
n=0;
for i=1:nw
   n = n+1;
   if split(i)==1, continue, end
   n = n-1;

   b = bins{i};
   for j = 1:split(i)
      n = n+1;
      Wc(n).cells = W(i).cells(b==j);
      Wc(n).dir   = W(i).dir(b==j);
      Wc(n).WI    = W(i).WI(b==j);
      Wc(n).dZ    = W(i).dZ(b==j);
<<<<<<< HEAD
      xc.wellSol(n).flux = state.wellSol(i).flux(b==j);
=======
      Wc(n).name  = [W(i).name ':' num2str(j)];
      xc.wellSol(n).flux = x.wellSol(i).flux(b==j);
>>>>>>> 5936f7f1
   end
end<|MERGE_RESOLUTION|>--- conflicted
+++ resolved
@@ -26,18 +26,13 @@
 %       nx2 vector that specifies how to expand individual wells into a
 %       set of pseudo wells. That is, the completions of well number
 %       c(i,1) are assigned to c(i,2) bins using a load-balanced
-<<<<<<< HEAD
-%       linear distribution and then the well is replaced with c(i,1)
+%       linear distribution and then the well is replaced with c(i,2)
 %       pseudo wells, one for each bin of completions.
 %
 %     b) 
 %       Cell array of length n. Entry number i in this cell array should be
 %       the same length as W(i).cells and contain the bins that will be
 %       used to expand the well.
-=======
-%       linear distribution and then the well is replaced with c(i,2)
-%       pseudo wells, one for each bin of completions.
->>>>>>> 5936f7f1
 %
 % RETURNS:
 %   Wn  - Well structure containing the pseudo wells
@@ -105,11 +100,7 @@
       Wc(n).dir   = W(i).dir(b==j);
       Wc(n).WI    = W(i).WI(b==j);
       Wc(n).dZ    = W(i).dZ(b==j);
-<<<<<<< HEAD
-      xc.wellSol(n).flux = state.wellSol(i).flux(b==j);
-=======
       Wc(n).name  = [W(i).name ':' num2str(j)];
       xc.wellSol(n).flux = x.wellSol(i).flux(b==j);
->>>>>>> 5936f7f1
    end
 end