--- conflicted
+++ resolved
@@ -119,15 +119,9 @@
                                'objective', objective, 'computeTracer', ...
                                false, 'linsolve', opt.linsolve);
 
-<<<<<<< HEAD
     optim = @(W, state) optimizeTOF(G,W, fluid_ad, pv, T, s,...
                          state, wlimit, objective, ...
                          'targets', targets, 'linsolve', opt.linsolve);
-=======
-    optim = @(W, state) ...
-       optimizeTOF(G, W, fluid_ad, pv, T, s, state, ...
-                   wlimit, objective, 'targets', targets);
->>>>>>> 673366d5
 
     state = state0;
     state.wellSol = initWellSol(W, 0);
