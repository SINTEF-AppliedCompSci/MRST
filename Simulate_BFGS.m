function [misfitVal,varargout] = Simulate_BFGS(p,parameters,model,schedule,state0, states_ref,objScaling, obj, varargin)
    opt = struct('Verbose',           mrstVerbose(),...
                 'Gradient',   'AdjointAD');

    opt = merge_options(opt, varargin{:});     
 

             [model,schedule,state0] = control2problem(p,model,schedule,state0, parameters);     
            
             lsolve = AMGCL_CPRSolverAD('maxIterations', 200, 'tolerance', 1e-3);
                lsolve.setSRelaxation('ilu0');
                % We can set coarsening and solver options as well
                lsolve.setCoarsening('aggregation');
                lsolve.setSolver('bicgstab');
             solver = NonLinearSolver('LinearSolver',AMGCL_CPRSolverAD(),'continueOnFailure',true);
             
<<<<<<< HEAD
            [ wellSols,states, schedulereport, model] = simulateScheduleAD(state0, model, schedule);
=======
            [ wellSols,states] = simulateScheduleAD(state0, model, schedule,'NonLinearSolver',solver);
>>>>>>> 1f0c0669
        
% compute misfit function value (first each summand corresonding to each time-step)
    misfitVals = obj(model, states, schedule, states_ref, false, []);
    
    objh = @(tstep) obj(model, states, schedule, states_ref, true, tstep);%'computePartials', true, 'tstep', tstep, weighting{:});

% sum values to obtiain scalar objective 
    misfitVal = (objScaling - sum(vertcat(misfitVals{:}))) / objScaling ;
    
    if nargout > 1 % then the gradient is required
        np = numel(parameters);
        initStateSensitivity =  false;
        for k = 1:np
            params{k}     = parameters{k}.name;
            paramTypes{k} = parameters{k}.type; 
            boxLims{k}  = parameters{k}.boxLims;
            paramsDist{k} = parameters{k}.distribution;
            if  strcmp(parameters{k}.name , 'initSw')
                initStateSensitivity =  true;
            end
        end
        %Lets Assume param{4} is for state0

        switch opt.Gradient
                case 'AdjointAD'
                gradient = computeSensitivitiesAdjointAD(state0, states, model, schedule, objh, ...
                                             'Parameters'    , {params{1:3}}, ...
                                             'ParameterTypes', {paramTypes{1:3}},...
                                             'initStateSensitivity',initStateSensitivity);
                case  'PerturbationAD'
                gradient = computeGradientPerturbationAD(state0, states, model, schedule, objh, ...
                                             'Parameters'    , {params{1:3}}, ...
                                             'ParameterTypes', {paramTypes{1:3}},...
                                             'initStateSensitivity',initStateSensitivity);
            otherwise   
                warning('Greadient method %s is not implemented',opt.Gradient)
        end
                                         

        
        reel = 1;
        % Distribute gradient for each parameter params{k} and scale it
        for k = 1:np
            switch paramsDist{k}
                case 'cell' %parameter disstribution per cell
                    switch params{k}
                            case 'porevolume'
                               I_pv = parameters{k}.Indx;
                               dBox   = boxLims{k}(2) - boxLims{k}(1);
                               scaled_gradient{k} = (dBox/objScaling)*gradient.porevolume(I_pv);
                            case 'initSw'
                               I_sw = parameters{k}.Indx;
                               dBox   = boxLims{k}(2) - boxLims{k}(1);
                               scaled_gradient{k} = (dBox/objScaling)*gradient.init.sW(I_sw);   
                            otherwise
                               warning('Parameter %s is not implemented',params{k})
                    end
               case  'connection'     
                   switch params{k}
                            case 'transmissibility'
                               for i =  1 : numel(parameters{k}.Indx)
                                   I_Tr = parameters{k}.Indx{i};
                                   dBox   = boxLims{k}(i,2) - boxLims{k}(i,1);
                                   scaled_grad_tr(i,1) = (dBox/objScaling)*sum(gradient.transmissibility(I_Tr));
                               end                               
                               scaled_gradient{k} = scaled_grad_tr;
                            case 'porevolume'
                               for i =  1 : numel(parameters{k}.Indx)
                                   I_pv = parameters{k}.Indx{i};
                                   dBox   = boxLims{k}(i,2) - boxLims{k}(i,1);
                                   scaled_grad_pv(i,1) = (dBox/objScaling)*sum(gradient.porevolume(I_pv));
                               end                               
                               scaled_gradient{k} = scaled_grad_pv; 
                            case 'permeability'
                               for i =  1 : numel(parameters{k}.Indx)
                                   I_perm = parameters{k}.Indx{i};
                                   if (parameters{k}.log == true)
                                        dBox_0 = boxLims{k}(i,2) - boxLims{k}(i,1);
                                        dBox   = (10^(  (p(i)*dBox_0)   + boxLims{k}(i,1)))*...
                                                     log(10)*dBox_0;
                                   else                                      
                                        dBox   = boxLims{k}(i,2) - boxLims{k}(i,1);
                                   end
                                   scaled_grad_perm(i,1) = (dBox/objScaling)*sum(gradient.permx(I_perm));
                               end                               
                               scaled_gradient{k} = scaled_grad_perm;                                   
                            otherwise
                               warning('Parameter %s is not implemented',params{k})
                   end
                case 'general'
                   switch params{k}
                            case 'transmissibility'
                                I_Tr =  parameters{k}.Indx;
                                 dBox   = boxLims{k}(2) - boxLims{k}(1);
                                scaled_gradient{k} = (dBox/objScaling)*sum(gradient.transmissibility(I_Tr));
                            case 'porevolume'
                                I_pv =  parameters{k}.Indx;
                                dBox   = boxLims{k}(2) - boxLims{k}(1);
                                scaled_gradient{k} = (dBox/objScaling)*sum(gradient.porevolume(I_pv));
                            case 'permeability'
                                I_perm =  parameters{k}.Indx;
                                dBox   = boxLims{k}(2) - boxLims{k}(1);
                                scaled_gradient{k} = (dBox/objScaling)*sum(gradient.permx(I_perm));
                            case 'conntrans'
                                I_wi =  parameters{k}.Indx;
                                for i =  1 : size(parameters{k}.Indx,1)
                                    dBox   = boxLims{k}(i,2) - boxLims{k}(i,1);
                                    scaled_grad_well(i,1) = (dBox/objScaling)*gradient.conntrans(i);
                                end
                                scaled_gradient{k} = scaled_grad_well;
                            otherwise
                               warning('Parameter %s is not implemented',params{k})
                   end
              otherwise
            warning('Parameter distribution %s is not implemented',paramDist{k})
           end
        end
        % Concatenate distributed gradient
        varargout{1} =   vertcat(scaled_gradient{:}) ;  % Adjoinf functions gives the negative of the Gradient                                   
         if nargout > 2
            varargout{2} = wellSols;
            if nargout > 3
                varargout{3} = states;
            end
         end
    end

end
<|MERGE_RESOLUTION|>--- conflicted
+++ resolved
@@ -14,11 +14,7 @@
                 lsolve.setSolver('bicgstab');
              solver = NonLinearSolver('LinearSolver',AMGCL_CPRSolverAD(),'continueOnFailure',true);
              
-<<<<<<< HEAD
-            [ wellSols,states, schedulereport, model] = simulateScheduleAD(state0, model, schedule);
-=======
-            [ wellSols,states] = simulateScheduleAD(state0, model, schedule,'NonLinearSolver',solver);
->>>>>>> 1f0c0669
+            [ wellSols,states, schedulereport, model] = simulateScheduleAD(state0, model, schedule,'NonLinearSolver',solver);
         
 % compute misfit function value (first each summand corresonding to each time-step)
     misfitVals = obj(model, states, schedule, states_ref, false, []);
