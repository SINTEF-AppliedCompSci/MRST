--- conflicted
+++ resolved
@@ -742,8 +742,7 @@
     c9y = sparseBlockDiag(c9y', NF(f), 2);
     c9z = sparseBlockDiag(c9z', NF(f), 2);
     c10 = sparseBlockDiag(c10', NF(f), 2);
-    
-<<<<<<< HEAD
+
     alpha = alpha + 1;
     c5  = bsxfun(@rdivide, c5 , repmat(alpha', numel(f), 1));
     c6x = bsxfun(@rdivide, c6x, repmat(alpha', numel(f), 1));
@@ -761,20 +760,6 @@
     c2 = bsxfun(@rdivide, c2, repmat(alp', numel(f), 1));
     c3 = bsxfun(@rdivide, c3, repmat(alp', numel(f), 1));
     c4 = bsxfun(@rdivide, c4, repmat(alp', numel(f), 1));
-=======
-    alpha = alpha +1;
-    c5 = bsxfun(@rdivide, c5, alpha);
-    alp = [0 1 0 2 1 0]; alp = alp+1;
-    bet = [0 0 1 0 1 2];
-    c2 = bsxfun(@rdivide, c2, alp);
-    
-    
-    c5 = sparseBlockDiag(c5',NF(f), 2);
-    c2 = sparseBlockDiag(c2', NF(f), 2);
-    
-    
-%     c2 = bsxfun(@rdivide, PiNFstar, repmat(alp', numel(f),1));
->>>>>>> 844b9eef
     
     m2m4 = bsxfun(@power, repmat([x(:,1); ec(:,1)],1,6), alp)...
           .*bsxfun(@power, repmat([x(:,2); ec(:,2)],1,6), bet);
