mrstModule add ad-core ad-blackoil ad-props
%% Set up scenario
dims = [50, 50];
pdims = [100, 100];

G = cartGrid(dims, pdims);
G = computeGeometry(G);

rock = makeRock(G, 0.1*darcy, 0.3);
fluid = initSimpleADIFluid('n', [1, 1], 'mu', [1, 1]*centi*poise, 'rho', [100, 100], 'phases', 'wo');
model = GenericBlackOilModel(G, rock, fluid, ...
                        'water', true, 'oil', true, 'gas', false);
time = 1*year;
irate = 2*sum(model.operators.pv)/time;

W = [];
W = addWell(W, G, rock, 1, 'comp_i', [1, 0], 'val', irate, 'type', 'rate');
W = addWell(W, G, rock, G.cells.num, 'comp_i', [1, 0], 'val', 50*barsa, 'type', 'bhp');

n = 300;
dt = repmat(time/n, n, 1);
schedule = simpleSchedule(dt, 'W', W);

state0 = initResSol(G, 100*barsa, [0, 1]);
%% Simulate base case
[ws, states, report] = simulateScheduleAD(state0, model, schedule);
%% Set up a WENO discretization
model_weno = model;
weno = WENOUpwindDiscretization(model_weno);

%% Override the component discretization with a WENO scheme
model_weno = model_weno.validateModel();
props = model_weno.FluxDiscretization;
disp(props)
props = props.setStateFunction('FaceMobility', FaceMobility(model_weno, weno));
props = props.setStateFunction('FaceComponentMobility', FaceComponentMobility(model_weno, weno));
model_weno.FluxDiscretization = props;

[ws_weno, states_weno, report_weno] = simulateScheduleAD(state0, model_weno, schedule);
%%
model_e = model.validateModel();
fd = model_e.FluxDiscretization;
fd = fd.setFlowStateBuilder(AdaptiveImplicitFlowStateBuilder('initialStep', 0.02*day, 'verbose', true));
model_e.FluxDiscretization = fd;
[ws_e, states_e, report_e] = simulateScheduleAD(state0, model_e, schedule);

%%
model_weno_expl = model_weno;
fd = model_weno_expl.FluxDiscretization;
fd = fd.setFlowStateBuilder(AdaptiveImplicitFlowStateBuilder('initialStep', 0.02*day, 'verbose', true));
model_weno_expl.FluxDiscretization = fd;
[ws_weno_ex, states_weno_ex, report_weno_ex] = simulateScheduleAD(state0, model_weno_expl, schedule);

%% Plot saturations
G.cells.sortedCellNodes = getSortedCellNodes(G);
for i = 1:numel(states)
    figure(1); clf;
    subplot(2, 2, 1)
    plotCellData(G, states{i}.s(:, 1), 'edgecolor', 'none');
    axis equal tight
    title('FIM SPU');
    subplot(2, 2, 2)
    plotCellData(G, states_weno{i}.s(:, 1), 'edgecolor', 'none');
    axis equal tight
    title('FIM WENO')
    subplot(2, 2, 3)
    plotCellData(G, states_e{i}.s(:, 1), 'edgecolor', 'none');
    title('AIM SPU')
    axis equal tight
    
    subplot(2, 2, 4)
    plotCellData(G, states_weno_ex{i}.s(:, 1), 'edgecolor', 'none');
    title('AIM WENO')
    axis equal tight
end
%% Plot wells
<<<<<<< HEAD
plotWellSols({ws, ws_e, ws_weno, ws_weno_ex}, report.SimulationTime, 'datasetnames', {'FIM-SPU', 'AIM-SPU', 'FIM-WENO', 'AIM-WENO'}, 'field', 'qWs', 'SelectedWells', 2)
=======
plotWellSols({ws, ws_weno}, report.SimulationTime, 'datasetnames', {'SPU', 'WENO'}, 'field', 'qWs', 'SelectedWells', 2)

% <html>
% <p><font size="-1">
% Copyright 2009-2019 SINTEF Digital, Mathematics & Cybernetics.
% </font></p>
% <p><font size="-1">
% This file is part of The MATLAB Reservoir Simulation Toolbox (MRST).
% </font></p>
% <p><font size="-1">
% MRST is free software: you can redistribute it and/or modify
% it under the terms of the GNU General Public License as published by
% the Free Software Foundation, either version 3 of the License, or
% (at your option) any later version.
% </font></p>
% <p><font size="-1">
% MRST is distributed in the hope that it will be useful,
% but WITHOUT ANY WARRANTY; without even the implied warranty of
% MERCHANTABILITY or FITNESS FOR A PARTICULAR PURPOSE.  See the
% GNU General Public License for more details.
% </font></p>
% <p><font size="-1">
% You should have received a copy of the GNU General Public License
% along with MRST.  If not, see
% <a href="http://www.gnu.org/licenses/">http://www.gnu.org/licenses</a>.
% </font></p>
% </html>
>>>>>>> ef3c27c6
<|MERGE_RESOLUTION|>--- conflicted
+++ resolved
@@ -67,17 +67,14 @@
     plotCellData(G, states_e{i}.s(:, 1), 'edgecolor', 'none');
     title('AIM SPU')
     axis equal tight
-    
+
     subplot(2, 2, 4)
     plotCellData(G, states_weno_ex{i}.s(:, 1), 'edgecolor', 'none');
     title('AIM WENO')
     axis equal tight
 end
 %% Plot wells
-<<<<<<< HEAD
 plotWellSols({ws, ws_e, ws_weno, ws_weno_ex}, report.SimulationTime, 'datasetnames', {'FIM-SPU', 'AIM-SPU', 'FIM-WENO', 'AIM-WENO'}, 'field', 'qWs', 'SelectedWells', 2)
-=======
-plotWellSols({ws, ws_weno}, report.SimulationTime, 'datasetnames', {'SPU', 'WENO'}, 'field', 'qWs', 'SelectedWells', 2)
 
 % <html>
 % <p><font size="-1">
@@ -103,5 +100,4 @@
 % along with MRST.  If not, see
 % <a href="http://www.gnu.org/licenses/">http://www.gnu.org/licenses</a>.
 % </font></p>
-% </html>
->>>>>>> ef3c27c6
+% </html>