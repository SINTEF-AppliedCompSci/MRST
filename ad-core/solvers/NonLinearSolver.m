--- conflicted
+++ resolved
@@ -216,7 +216,8 @@
             % and what the current driving forces are
             stepsel = solver.timeStepSelector;
             stepsel.newControlStep(drivingForces);
-            
+
+            dtMin = dT/(2^solver.maxTimestepCuts);
             while ~done
                 dt = stepsel.pickTimestep(dt, model, solver);
 
@@ -276,19 +277,12 @@
                         % previous step, as we are between ministeps.
                         state = state0_inner;
                     end
-<<<<<<< HEAD
-                    
-                    %if dt < dtMin || failure
-                    if cuttingCount+1 > solver.maxTimestepCuts || failure
-                        msg = 'Did not find a solution: ';
-=======
                     % Beat timestep with a hammer
                     warning([solver.getId(), 'Solver did not converge, cutting timestep'])
                     cuttingCount = cuttingCount + 1;
                     dt = dt/2;
                     if dt < dtMin || failure
                         msg = [solver.getId(), 'Did not find a solution: '];
->>>>>>> d36af88c
                         if failure
                             % Failure means something is seriously wrong,
                             % and we should abort the entire control step
@@ -312,12 +306,6 @@
                             end
                         end
                     end
-                    
-                    % Beat timestep with a hammer
-                    warning('Solver did not converge, cutting timestep')
-                    cuttingCount = cuttingCount + 1;
-                    dt = dt/2;
-                    
                     isFinalMinistep = false;
                 end
                 done = isFinalMinistep && converged;
