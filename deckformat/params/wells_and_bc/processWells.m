--- conflicted
+++ resolved
@@ -435,17 +435,10 @@
         case 'lrat'
           rates = - ([control.WCONHIST{i, 4:5}]);
           val   = sum(rates);
-<<<<<<< HEAD
           if val ~= 0
             compi = rates./val;
           else
             compi = ones(size(rates))/numel(rates);
-=======
-          if val ~= 0 
-              compi = rates./val;
-          else
-              compi = [1 1 0]/2;
->>>>>>> dddc3134
           end
         case 'resv'
           rates = - ([control.WCONHIST{i, 4:6}]);
