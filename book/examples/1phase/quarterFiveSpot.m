--- conflicted
+++ resolved
@@ -51,11 +51,7 @@
 % fluids. All flow solvers in MRST automatically assume no-flow conditions
 % on all outer (and inner) boundaries if no other conditions are specified
 % explicitly.
-<<<<<<< HEAD
-T = 10*year;
-=======
-T = 10 * year;
->>>>>>> 5b7acfcf
+T   = 10*year;
 pv  = sum(poreVolume(G,rock))/T;
 src = addSource([], 1, pv);
 src = addSource(src, G.cells.num, -pv);
