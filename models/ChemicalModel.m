--- conflicted
+++ resolved
@@ -846,17 +846,11 @@
             state.logGasComponents      = log(state.gasComponents);
             
             state.solidComponents       = 0.1*ones(size(userInput,1), model.nS);            
-<<<<<<< HEAD
             state.logSolidComponents    = log(state.solidComponents);
     
             state.poro                  = 0.1*ones(size(userInput,1),1);
             state.logPoro               = log(state.poro);
-=======
-            state.logSolidComponents    = 0.1*ones(size(userInput,1), model.nS);
-    
-            state.poro                  = 0.1*ones(size(userInput,1),1);
-            state.logporo               = log(state.poro);
->>>>>>> aa67a0d2
+
             
             call = 0;
             for i = 1 : model.nMC
