--- conflicted
+++ resolved
@@ -1,7 +1,3 @@
-<<<<<<< HEAD
-function [vW, bW, mobW, rhoW, pW, upcw, dpW] = getFluxAndPropsWater_BO(...
-        model, pO, p_prop, sW, krW, T, gdz)
-=======
 function [vW, bW, mobW, rhoW, pW, upcw, dpW] = getFluxAndPropsWater_BO(model, pO, sW, krW, T, gdz)
 %Get flux and properties for the water phase for a black-oil problem
 %
@@ -67,7 +63,6 @@
 You should have received a copy of the GNU General Public License
 along with MRST.  If not, see <http://www.gnu.org/licenses/>.
 %}
->>>>>>> 821ef5cc
     fluid = model.fluid;
     s = model.operators;
     % Check for capillary pressure (p_cow)
@@ -75,19 +70,14 @@
     if isfield(fluid, 'pcOW') && ~isempty(sW)
         pcOW  = fluid.pcOW(sW);
     end
-    pW = p_prop - pcOW;
+    pW = pO - pcOW;
     
-    bW     = fluid.bW(p_prop);
+    bW     = fluid.bW(pO);
     rhoW   = bW.*fluid.rhoWS;
     % rhoW on face, average of neighboring cells
     rhoWf  = s.faceAvg(rhoW);
-<<<<<<< HEAD
-    mobW   = krW./fluid.muW(p_prop);
-    dpW    = s.Grad(pO-pcOW) - rhoWf.*gdz;
-=======
     mobW   = krW./fluid.muW(pO);
     dpW    = s.Grad(pW) - rhoWf.*gdz;
->>>>>>> 821ef5cc
     % water upstream-index
     upcw  = (double(dpW)<=0);
     vW = -s.faceUpstr(upcw, mobW).*T.*dpW;
