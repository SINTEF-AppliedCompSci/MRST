--- conflicted
+++ resolved
@@ -13,13 +13,7 @@
                            'mu'    , [1, 10, 1]*centi*poise);
 
 sres = 0;      
-<<<<<<< HEAD
-%fluid.krO = coreyPhaseRelpermAD(2, sres, 1, sres);
 fluid.sOres = sres;
-=======
-% fluid.krO = coreyPhaseRelpermAD(2, sres, 1, sres);
-fluid.sOres = 0;
->>>>>>> dccb461b
 fluid.sGres = 0;
 fluid.mixPar = 1;
 
