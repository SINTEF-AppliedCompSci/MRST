--- conflicted
+++ resolved
@@ -161,8 +161,6 @@
     'useGMRES', true, 'reconstruct', true, 'getSmoother', fn);
 
 %% Plot results and convergence
-
-<<<<<<< HEAD
 figure; colormap jet
 plotCellData(G, state_fs.pressure,'EdgeColor','none')
 view(90, 90); colorbar
@@ -172,19 +170,7 @@
 figure; colormap jet
 plotCellData(G, state_ms.pressure,'EdgeColor','none')
 view(90, 90); colorbar
-=======
-figure;
-plotToolbar(G, state_fs.pressure)
-colormap jet
-view(0, 90); colorbar
-axis tight off
-title('Fine scale')
 
-figure;
-plotToolbar(G, state_ms.pressure)
-colormap jet
-view(0, 90); colorbar
->>>>>>> 75db4d8d
 axis tight off
 title('F-MsRSB')
 
